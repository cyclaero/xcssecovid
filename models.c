--- conflicted
+++ resolved
@@ -335,11 +335,7 @@
 "# || f = 1,  c = 0\n"\
 "# || f = 9   if 144 <= t and t <= 147    -- Gütersloh/Göttingen\n"\
 "# || f = 6   if 173 <= t and t <= 177    -- Vechta, Mettmann, ...\n"\
-<<<<<<< HEAD
-"# || f = 5   if 189 <= t and t <= 215    -- ... Mamming, ...\n"\
-=======
 "# || f = 5   if 189 <= t and t <= 223    -- ... Mamming, ...\n"\
->>>>>>> 14f73a6e
 "# || c = 250 if 161 <= t and t <= 208    -- Vacation & Outdoor in July 2020\n"
 "# || c = 500 if 209 <= t                 -- Back to school in August/September 2020\n"
 "# S  dy0/dt = -f·a0/a1·y0·y2 + a8/y0 + c || y0(a7) = a1-a2-a5-a6\n"\
@@ -377,11 +373,7 @@
       f = 9.0L;                                       // Gütersloh/Göttingen
    else if (173.0L <= t && t <= 177.0L)
       f = 6.0L;                                       // Vechta, Mettmann, ...
-<<<<<<< HEAD
-   else if (189.0L <= t && t <= 215.0L)
-=======
    else if (189.0L <= t && t <= 223.0L)
->>>>>>> 14f73a6e
       f = 5.0L;                                       // ... Mamming, ...
 
    if (161.0L <= t && t <= 208.0L)                    // c is a constant summand to the virtual susceptibles and may serve for modeling behavioural changes
